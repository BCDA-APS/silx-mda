#!/usr/bin/env python3
# /*##########################################################################
#
# Copyright (c) 2015-2025 European Synchrotron Radiation Facility
#
# Permission is hereby granted, free of charge, to any person obtaining a copy
# of this software and associated documentation files (the "Software"), to deal
# in the Software without restriction, including without limitation the rights
# to use, copy, modify, merge, publish, distribute, sublicense, and/or sell
# copies of the Software, and to permit persons to whom the Software is
# furnished to do so, subject to the following conditions:
#
# The above copyright notice and this permission notice shall be included in
# all copies or substantial portions of the Software.
#
# THE SOFTWARE IS PROVIDED "AS IS", WITHOUT WARRANTY OF ANY KIND, EXPRESS OR
# IMPLIED, INCLUDING BUT NOT LIMITED TO THE WARRANTIES OF MERCHANTABILITY,
# FITNESS FOR A PARTICULAR PURPOSE AND NONINFRINGEMENT. IN NO EVENT SHALL THE
# AUTHORS OR COPYRIGHT HOLDERS BE LIABLE FOR ANY CLAIM, DAMAGES OR OTHER
# LIABILITY, WHETHER IN AN ACTION OF CONTRACT, TORT OR OTHERWISE, ARISING FROM,
# OUT OF OR IN CONNECTION WITH THE SOFTWARE OR THE USE OR OTHER DEALINGS IN
# THE SOFTWARE.
#
# ###########################################################################*/
"""Run the tests of the project.

This script expects a suite function in <project_package>.test,
which returns a unittest.TestSuite.

Test coverage dependencies: coverage, lxml.
"""

__authors__ = ["Jérôme Kieffer", "Thomas Vincent"]
__date__ = "16/04/2025"
__license__ = "MIT"

import sys
import logging
import os
import sys
import sysconfig
from argparse import ArgumentParser
from pathlib import Path


# Capture all default warnings
logging.captureWarnings(True)
import warnings

warnings.simplefilter("default")

logger = logging.getLogger("run_tests")
logger.setLevel(logging.WARNING)

logger.info("Python %s %s", sys.version, tuple.__itemsize__ * 8)
if sys.version_info.major < 3 or sys.version_info.minor < 10:
    logger.error("SILX requires at least Python3.10")

try:
    import resource
except ImportError:
    resource = None
    logger.warning("resource module missing")

try:
    import importlib
    importer = importlib.import_module
except ImportError:

    def importer(name):
        module = __import__(name)
        # returns the leaf module, instead of the root module
        subnames = name.split(".")
        subnames.pop(0)
        for subname in subnames:
            module = getattr(module, subname)
            return module

try:
    import numpy
except Exception as error:
    logger.warning("Numpy missing: %s", error)
else:
    logger.info("Numpy %s", numpy.version.version)

try:
    import h5py
except Exception as error:
    logger.warning("h5py missing: %s", error)
else:
    logger.info("h5py %s", h5py.version.version)


PROJECT_DIR = os.path.dirname(os.path.abspath(__file__))
from bootstrap import get_project_name, build_project
PROJECT_NAME = get_project_name(PROJECT_DIR)
logger.info("Project name: %s", PROJECT_NAME)

def is_debug_python():
    """Returns true if the Python interpreter is in debug mode."""
    if sysconfig.get_config_var("Py_DEBUG"):
        return True

    return hasattr(sys, "gettotalrefcount")


# Prevent importing from source directory
if os.path.dirname(os.path.abspath(__file__)) == os.path.abspath(sys.path[0]):
    removed_from_sys_path = sys.path.pop(0)
    logger.info("Patched sys.path, removed: '%s'", removed_from_sys_path)


def get_test_options(project_module):
    """Returns the test options if available, else None"""
    module_name = project_module.__name__ + '.test.utils'
    logger.info('Import %s', module_name)
    try:
        test_utils = importer(module_name)
    except ImportError:
        logger.warning("No module named '%s'. No test options available.", module_name)
        return None

    test_options = getattr(test_utils, "test_options", None)
    return test_options


if "-i" in sys.argv or "--installed" in sys.argv:
    for bad_path in (".", os.getcwd(), PROJECT_DIR):
        if bad_path in sys.path:
            sys.path.remove(bad_path)
    try:
        module = importer(PROJECT_NAME)
    except Exception:
        logger.error("Cannot run tests on installed version: %s not installed or raising error.",
                     PROJECT_NAME)
        raise
    else:
        print("Running tests on system-wide installed project")
else:
    build_dir = build_project(PROJECT_NAME, PROJECT_DIR)
    sys.path.insert(0, build_dir)
    logger.warning("Patched sys.path, added: '%s'", build_dir)
    module = importer(PROJECT_NAME)


epilog = """Environment variables:
WITH_QT_TEST=False to disable graphical tests
PYFAI_OPENCL=False to disable OpenCL tests.
PYFAI_LOW_MEM: set to True to skip all tests >100Mb
WITH_GL_TEST=False to disable tests using OpenGL
"""
parser = ArgumentParser(description='Run the tests.',
                        epilog=epilog)

test_options = get_test_options(module)
"""Contains extra configuration for the tests."""
if test_options is not None:
    test_options.add_parser_argument(parser)

parser.add_argument("test_name", nargs='*',
<<<<<<< HEAD
                    default=tuple(),
                    help="Test names to run (Default: all)")
=======
                    default=(PROJECT_NAME,),
                    help=f"Test names to run (Default: {PROJECT_NAME})")
>>>>>>> f03156ed

parser.add_argument("-i", "--installed",
                    action="store_true", dest="installed", default=False,
                    help="Test the installed version instead of"
<<<<<<< HEAD
                          "building from the source")
=======
                          "building from the source and testing the development version")
>>>>>>> f03156ed
parser.add_argument("--no-gui",
                    action="store_false", dest="gui", default=True,
                    help="Disable the test of the graphical use interface")
parser.add_argument("--no-opengl",
                    action="store_false", dest="opengl", default=True,
                    help="Disable tests using OpenGL")
parser.add_argument("--no-opencl",
                    action="store_false", dest="opencl", default=True,
                    help="Disable tests using OpenCL")
parser.add_argument("--high-mem",
                    action="store_false", dest="low_mem", default=True,
                    help="Enable tests requiring large amounts of data (>100Mb)")
<<<<<<< HEAD

# parser.add_argument("-c", "--coverage", dest="coverage",
#                     action="store_true", default=False,
#                     help=("Report code coverage" +
#                           "(requires 'coverage' and 'lxml' module)"))
# parser.add_argument("-m", "--memprofile", dest="memprofile",
#                     action="store_true", default=False,
#                     help="Report memory profiling")
=======
>>>>>>> f03156ed
parser.add_argument("-v", "--verbose", default=0,
                    action="count", dest="verbose",
                    help="Increase verbosity. Option -v prints additional " +
                         "INFO messages. Use -vv for full verbosity, " +
                         "including debug messages and test help strings.")
parser.add_argument("--qt-binding", dest="qt_binding", default=None,
<<<<<<< HEAD
                    help="Force using a Qt binding, from 'PyQt4', 'PyQt5', or 'PySide'")
=======
                    help="Force using a Qt binding, from 'PyQt5', 'PyQt6', or 'PySide6'")
>>>>>>> f03156ed

options = parser.parse_args()

test_verbosity = 1
use_buffer = True
if options.verbose == 1:
    logging.root.setLevel(logging.INFO)
    logger.info("Set log level: INFO")
    test_verbosity = 2
    use_buffer = False
elif options.verbose > 1:
    logging.root.setLevel(logging.DEBUG)
    logger.info("Set log level: DEBUG")
    test_verbosity = 2
    use_buffer = False

<<<<<<< HEAD
# if options.coverage:
#     logger.info("Running test-coverage")
#     import coverage
#     omits = ["*test*", "*third_party*", "*/setup.py",
#              # temporary test modules (silx.math.fit.test.test_fitmanager)
#              "*customfun.py", ]
#     try:
#         coverage_class = coverage.Coverage
#     except AttributeError:
#         coverage_class = coverage.coverage
#     print(f"|{PROJECT_NAME}|")
#     cov = coverage_class(include=[f"*/{PROJECT_NAME}/*"],
#                          omit=omits)
#     cov.start()

=======
>>>>>>> f03156ed
if options.qt_binding:
    binding = options.qt_binding.lower()
    if binding == "pyqt5":
        logger.info("Force using PyQt5")
        import PyQt5.QtCore  # noqa
<<<<<<< HEAD
    if binding == "pyqt6":
=======
    elif binding == "pyqt6":
>>>>>>> f03156ed
        logger.info("Force using PyQt6")
        import PyQt6.QtCore  # noqa
    elif binding == "pyside6":
        logger.info("Force using PySide6")
        import PySide6.QtCore  # noqa
    else:
        raise ValueError("Qt binding '%s' is unknown" % options.qt_binding)

PROJECT_VERSION = getattr(module, 'version', '')
PROJECT_PATH = module.__path__[0]


if __name__ == "__main__":  # Needed for multiprocessing support on Windows

    project_module = module
    PROJECT_PATH = str(Path(project_module.__path__[0]).resolve())
<<<<<<< HEAD
    print("PROJECT_PATH:", PROJECT_PATH)
=======
    print(f"PROJECT_PATH: {PROJECT_PATH}")
>>>>>>> f03156ed
    sys.path.insert(0, PROJECT_PATH)

    # corresponds to options to pass back to pytest ...
    pytest_options = []
    if options.qt_binding:
        pytest_options.append(f"--qt-binding={options.qt_binding}")
    if options.gui is False:
        pytest_options.append("--no-gui")
    if options.opencl is False:
        pytest_options.append("--no-opencl")
    if options.opengl is False:
        pytest_options.append("--no-opengl")
    if options.low_mem is True:
        pytest_options.append("--low-mem")

<<<<<<< HEAD
    
    
    def normalize_option(option):
        option_parts = option.split(os.path.sep)
        if option_parts == ["src", "silx"]:
            return PROJECT_PATH
        if option_parts[:2] == ["src", "silx"]:
            return os.path.join(PROJECT_PATH, *option_parts[2:])
        if option_parts[:1] == "silx":
            return os.path.join(PROJECT_PATH,*option_parts[1:])
        return option

    args=[normalize_option(p) for p in options.test_name]
    test_module = importlib.import_module(f"{PROJECT_NAME}.test")

    try:
        rc = test_module.run_tests(
                module=None if options.test_name else "silx",
                args=[normalize_option(p) for p in options.test_name],
                options=pytest_options
            )
    except TypeError:
        rc = test_module.run_tests(
                module=None if options.test_name else "silx",
                args=pytest_options+args)
    finally:
        sys.exit(rc)
=======
    def path2module(option):
        if option.endswith(".py"):
            option=option[:-3]
        option_parts = option.split(os.path.sep)
        if option_parts == ["src", PROJECT_NAME]:
            option_parts = [PROJECT_NAME]
        elif len(option_parts)==1:
            pass
        elif option_parts[:2] == ["src", PROJECT_NAME]:
            option_parts = option_parts[1:]
        return ".".join(i for i in option_parts if i)

    modules = [path2module(p) for p in options.test_name]
    test_module = importlib.import_module(f"{PROJECT_NAME}.test")
    # print(modules)
    # print(pytest_options)
    rc = test_module.run_tests(
            modules=modules,
            args=pytest_options)
    sys.exit(rc)
>>>>>>> f03156ed
<|MERGE_RESOLUTION|>--- conflicted
+++ resolved
@@ -158,22 +158,13 @@
     test_options.add_parser_argument(parser)
 
 parser.add_argument("test_name", nargs='*',
-<<<<<<< HEAD
-                    default=tuple(),
-                    help="Test names to run (Default: all)")
-=======
                     default=(PROJECT_NAME,),
                     help=f"Test names to run (Default: {PROJECT_NAME})")
->>>>>>> f03156ed
 
 parser.add_argument("-i", "--installed",
                     action="store_true", dest="installed", default=False,
                     help="Test the installed version instead of"
-<<<<<<< HEAD
-                          "building from the source")
-=======
                           "building from the source and testing the development version")
->>>>>>> f03156ed
 parser.add_argument("--no-gui",
                     action="store_false", dest="gui", default=True,
                     help="Disable the test of the graphical use interface")
@@ -186,28 +177,13 @@
 parser.add_argument("--high-mem",
                     action="store_false", dest="low_mem", default=True,
                     help="Enable tests requiring large amounts of data (>100Mb)")
-<<<<<<< HEAD
-
-# parser.add_argument("-c", "--coverage", dest="coverage",
-#                     action="store_true", default=False,
-#                     help=("Report code coverage" +
-#                           "(requires 'coverage' and 'lxml' module)"))
-# parser.add_argument("-m", "--memprofile", dest="memprofile",
-#                     action="store_true", default=False,
-#                     help="Report memory profiling")
-=======
->>>>>>> f03156ed
 parser.add_argument("-v", "--verbose", default=0,
                     action="count", dest="verbose",
                     help="Increase verbosity. Option -v prints additional " +
                          "INFO messages. Use -vv for full verbosity, " +
                          "including debug messages and test help strings.")
 parser.add_argument("--qt-binding", dest="qt_binding", default=None,
-<<<<<<< HEAD
-                    help="Force using a Qt binding, from 'PyQt4', 'PyQt5', or 'PySide'")
-=======
                     help="Force using a Qt binding, from 'PyQt5', 'PyQt6', or 'PySide6'")
->>>>>>> f03156ed
 
 options = parser.parse_args()
 
@@ -224,34 +200,12 @@
     test_verbosity = 2
     use_buffer = False
 
-<<<<<<< HEAD
-# if options.coverage:
-#     logger.info("Running test-coverage")
-#     import coverage
-#     omits = ["*test*", "*third_party*", "*/setup.py",
-#              # temporary test modules (silx.math.fit.test.test_fitmanager)
-#              "*customfun.py", ]
-#     try:
-#         coverage_class = coverage.Coverage
-#     except AttributeError:
-#         coverage_class = coverage.coverage
-#     print(f"|{PROJECT_NAME}|")
-#     cov = coverage_class(include=[f"*/{PROJECT_NAME}/*"],
-#                          omit=omits)
-#     cov.start()
-
-=======
->>>>>>> f03156ed
 if options.qt_binding:
     binding = options.qt_binding.lower()
     if binding == "pyqt5":
         logger.info("Force using PyQt5")
         import PyQt5.QtCore  # noqa
-<<<<<<< HEAD
-    if binding == "pyqt6":
-=======
     elif binding == "pyqt6":
->>>>>>> f03156ed
         logger.info("Force using PyQt6")
         import PyQt6.QtCore  # noqa
     elif binding == "pyside6":
@@ -268,11 +222,7 @@
 
     project_module = module
     PROJECT_PATH = str(Path(project_module.__path__[0]).resolve())
-<<<<<<< HEAD
-    print("PROJECT_PATH:", PROJECT_PATH)
-=======
     print(f"PROJECT_PATH: {PROJECT_PATH}")
->>>>>>> f03156ed
     sys.path.insert(0, PROJECT_PATH)
 
     # corresponds to options to pass back to pytest ...
@@ -288,35 +238,6 @@
     if options.low_mem is True:
         pytest_options.append("--low-mem")
 
-<<<<<<< HEAD
-    
-    
-    def normalize_option(option):
-        option_parts = option.split(os.path.sep)
-        if option_parts == ["src", "silx"]:
-            return PROJECT_PATH
-        if option_parts[:2] == ["src", "silx"]:
-            return os.path.join(PROJECT_PATH, *option_parts[2:])
-        if option_parts[:1] == "silx":
-            return os.path.join(PROJECT_PATH,*option_parts[1:])
-        return option
-
-    args=[normalize_option(p) for p in options.test_name]
-    test_module = importlib.import_module(f"{PROJECT_NAME}.test")
-
-    try:
-        rc = test_module.run_tests(
-                module=None if options.test_name else "silx",
-                args=[normalize_option(p) for p in options.test_name],
-                options=pytest_options
-            )
-    except TypeError:
-        rc = test_module.run_tests(
-                module=None if options.test_name else "silx",
-                args=pytest_options+args)
-    finally:
-        sys.exit(rc)
-=======
     def path2module(option):
         if option.endswith(".py"):
             option=option[:-3]
@@ -337,4 +258,3 @@
             modules=modules,
             args=pytest_options)
     sys.exit(rc)
->>>>>>> f03156ed
