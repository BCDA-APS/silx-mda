--- conflicted
+++ resolved
@@ -3,8 +3,4 @@
 include run_tests.py
 recursive-include silx *.pyx *.pxd *.pxi
 recursive-include silx *.h *.c *.cpp
-<<<<<<< HEAD
-recursive-include doc/source *.py *.rst *.png
-=======
-recursive-include doc/source *.py *.rst *.png *.ico
->>>>>>> d79e87ff
+recursive-include doc/source *.py *.rst *.png *.ico