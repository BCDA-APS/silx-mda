--- conflicted
+++ resolved
@@ -41,40 +41,6 @@
 from silx.utils.exceptions import NotEditableError
 
 
-<<<<<<< HEAD
-class TestColor(ParametricTestCase):
-    """Basic tests of rgba function"""
-
-    TEST_COLORS = {  # name: (colors, expected values)
-        'blue': ('blue', (0., 0., 1., 1.)),
-        '#010203': ('#010203', (1. / 255., 2. / 255., 3. / 255., 1.)),
-        '#01020304': ('#01020304', (1. / 255., 2. / 255., 3. / 255., 4. / 255.)),
-        '3 x uint8': (numpy.array((1, 255, 0), dtype=numpy.uint8),
-                      (1 / 255., 1., 0., 1.)),
-        '4 x uint8': (numpy.array((1, 255, 0, 1), dtype=numpy.uint8),
-                      (1 / 255., 1., 0., 1 / 255.)),
-        '3 x float overflow': ((3., 0.5, 1.), (1., 0.5, 1., 1.)),
-    }
-
-    def testRGBA(self):
-        """Test rgba function with accepted values"""
-        for name, test in self.TEST_COLORS.items():
-            color, expected = test
-            with self.subTest(msg=name):
-                result = colors.rgba(color)
-                self.assertEqual(result, expected)
-
-    def testQColor(self):
-        """Test getQColor function with accepted values"""
-        for name, test in self.TEST_COLORS.items():
-            color, expected = test
-            with self.subTest(msg=name):
-                result = colors.asQColor(color)
-                self.assertAlmostEqual(result.redF(), expected[0], places=4)
-                self.assertAlmostEqual(result.greenF(), expected[1], places=4)
-                self.assertAlmostEqual(result.blueF(), expected[2], places=4)
-                self.assertAlmostEqual(result.alphaF(), expected[3], places=4)
-=======
 RGBA_TEST_CASES = (
     # name
     ('blue', (0., 0., 1., 1.)),
@@ -95,20 +61,19 @@
 
 @pytest.mark.parametrize("input, expected", RGBA_TEST_CASES)
 def testRgba(input, expected):
-    """"Test rgba function with accepted values"""
+    """Test rgba function with accepted values"""
     result = colors.rgba(input)
     assert result == expected
 
 
 @pytest.mark.parametrize("input, expected", RGBA_TEST_CASES)
 def testAsQColor(input, expected):
-    """"Test asQColor function with accepted values"""
+    """Test asQColor function with accepted values"""
     result = colors.asQColor(input)
     assert result.redF() == pytest.approx(expected[0], abs=1e-5)
     assert result.greenF() == pytest.approx(expected[1], abs=1e-5)
     assert result.blueF() == pytest.approx(expected[2], abs=1e-5)
     assert result.alphaF() == pytest.approx(expected[3], abs=1e-5)
->>>>>>> 2279d94b
 
 
 class TestApplyColormapToData(ParametricTestCase):
