--- conflicted
+++ resolved
@@ -53,11 +53,7 @@
 __contact__ = "jerome.kieffer@esrf.eu"
 __license__ = "MIT"
 __copyright__ = "European Synchrotron Radiation Facility, Grenoble, France"
-<<<<<<< HEAD
-__date__ = "12/09/2017"
-=======
 __date__ = "27/09/2017"
->>>>>>> c2f3dc62
 __status__ = "production"
 
 import os
@@ -346,11 +342,7 @@
             self.programs[kernel] = program
             for one_function in program.all_kernels():
                 workgroup_size = kernel_workgroup_size(program, one_function)
-<<<<<<< HEAD
-                self.kernels[kernel+"."+one_function.function_name] = workgroup_size
-=======
                 self.kernels[kernel + "." + one_function.function_name] = workgroup_size
->>>>>>> c2f3dc62
 
     def _free_kernels(self):
         """free all kernels
