--- conflicted
+++ resolved
@@ -31,11 +31,7 @@
 from . import test_addition
 from . import test_medfilt
 from . import test_backprojection
-<<<<<<< HEAD
 from . import test_projection
-from ..sift import test as test_sift
-=======
->>>>>>> 771ca408
 
 
 def suite():
@@ -43,10 +39,7 @@
     test_suite.addTests(test_addition.suite())
     test_suite.addTests(test_medfilt.suite())
     test_suite.addTests(test_backprojection.suite())
-<<<<<<< HEAD
     test_suite.addTests(test_projection.suite())
-    test_suite.addTests(test_sift.suite())
-=======
 
     # Allow to remove sift from the project
     test_base_dir = os.path.dirname(__file__)
@@ -54,6 +47,5 @@
     if os.path.exists(sift_dir):
         from ..sift import test as test_sift
         test_suite.addTests(test_sift.suite())
->>>>>>> 771ca408
 
     return test_suite