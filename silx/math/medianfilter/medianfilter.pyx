# coding: utf-8
# /*##########################################################################
#
# Copyright (c) 2015-2017 European Synchrotron Radiation Facility
#
# Permission is hereby granted, free of charge, to any person obtaining a copy
# of this software and associated documentation files (the "Software"), to deal
# in the Software without restriction, including without limitation the rights
# to use, copy, modify, merge, publish, distribute, sublicense, and/or sell
# copies of the Software, and to permit persons to whom the Software is
# furnished to do so, subject to the following conditions:
#
# The above copyright notice and this permission notice shall be included in
# all copies or substantial portions of the Software.
#
# THE SOFTWARE IS PROVIDED "AS IS", WITHOUT WARRANTY OF ANY KIND, EXPRESS OR
# IMPLIED, INCLUDING BUT NOT LIMITED TO THE WARRANTIES OF MERCHANTABILITY,
# FITNESS FOR A PARTICULAR PURPOSE AND NONINFRINGEMENT. IN NO EVENT SHALL THE
# AUTHORS OR COPYRIGHT HOLDERS BE LIABLE FOR ANY CLAIM, DAMAGES OR OTHER
# LIABILITY, WHETHER IN AN ACTION OF CONTRACT, TORT OR OTHERWISE, ARISING FROM,
# OUT OF OR IN CONNECTION WITH THE SOFTWARE OR THE USE OR OTHER DEALINGS IN
# THE SOFTWARE.
#
# ###########################################################################*/
"""This module provides median filter function for 1D and 2D arrays.
"""

__authors__ = ["H. PAyno"]
__license__ = "MIT"
__date__ = "13/02/2017"


from cython.parallel import parallel, prange
cimport cython
cimport median_filter
import numpy
cimport numpy as cnumpy
cdef Py_ssize_t size = 10
from libcpp cimport bool

ctypedef unsigned long uint64
ctypedef unsigned int uint32
ctypedef unsigned short uint16

def medfilt2d(input, kernel_size=3, bool conditionnal=False, int nthread=4):
    """Function computing the median filter of the given input.
    Behavior at boundaries: the algorithm is reducing the size of the
    window/kernel for pixels at boundaries (there is no mirroring).

    :param numpy.ndarray input: the array for which we want to apply 
        the median filter
    :param kernel_size: the dimension of the kernel.
    :type kernel_size: For 1D should be an int for 2D should be a tuple or 
        a list of (kernel_height, kernel_width)
    :param bool conditionnal: True if we want to apply a conditionnal median 
        filtering.
    :param int nthread: the number of threads we want to launch to solve the
        median filtering.

    :returns: the array with the median value for each pixel.
    """
    reshaped = False
    if len(input.shape) < 2 :
      input = input.reshape(input.shape[0], 1)
      reshaped = True

    # simple median filter apply into a 2D buffer
    output_buffer = numpy.zeros(input.shape, dtype=input.dtype)
    check(input, output_buffer)

    image_dim = numpy.array(input.shape, dtype=numpy.int32)

    if type(kernel_size) in (tuple, list):
      if(len(kernel_size) == 1):
          ker_dim = numpy.array(1, [kernel_size[0]], dtype=numpy.int32)
      else:
          ker_dim = numpy.array(kernel_size, dtype=numpy.int32)
    else:
      ker_dim = numpy.array([kernel_size, kernel_size], dtype=numpy.int32)

    # limit the number of threads according to the input data
    maxThread = min(nthread, input_buffer.shape[0])
    ranges = numpy.array(
<<<<<<< HEAD
        [ int(input.shape[0] * x / nthread) for x in range(nthread+1) ],
=======
        [ int(input_buffer.shape[0] * x / maxThread) for x in range(maxThread+1) ],
>>>>>>> f41dc905
        dtype=numpy.int32)

    if input.dtype == numpy.float64:
        medfilterfc = _median_filter_float64
    elif input.dtype == numpy.float32:
        medfilterfc = _median_filter_float32
    elif input.dtype == numpy.int64:
        medfilterfc = _median_filter_int64
    elif input.dtype == numpy.uint64:
        medfilterfc = _median_filter_uint64
    elif input.dtype == numpy.int32:
        medfilterfc = _median_filter_int32
    elif input.dtype == numpy.uint32:
        medfilterfc = _median_filter_uint32
    elif input.dtype == numpy.int16:
        medfilterfc = _median_filter_int16
    elif input.dtype == numpy.uint16:
        medfilterfc = _median_filter_uint16
    else:
        raise ValueError("%s type is not managed by the median filter"%input.dtype)

    medfilterfc(input_buffer=input,
                output_buffer=output_buffer, 
                kernel_size=ker_dim,
                ranges=ranges,
                image_dim=image_dim,
                conditionnal=conditionnal)

    if reshaped : 
      input = input.reshape(input.shape[0])
      output_buffer = output_buffer.reshape(input.shape[0])

    return output_buffer

def check(input_buffer, output_buffer):
    """Simple chack on the two buffers to make sure we can apply the median filter
    """
    if (input_buffer.flags['C_CONTIGUOUS'] is False):
        raise ValueError('<input_buffer> must be a C_CONTIGUOUS numpy array.')

    if (output_buffer.flags['C_CONTIGUOUS'] is False):
        raise ValueError('<output_buffer> must be a C_CONTIGUOUS numpy array.')

    if not (len(input_buffer.shape) <= 2):
        raise ValueError('<input_buffer> dimension must mo higher than 2.')    

    if not (len(output_buffer.shape) <= 2):
        raise ValueError('<output_buffer> dimension must mo higher than 2.')    

    if not(input_buffer.dtype == output_buffer.dtype):
        raise ValueError('input buffer and output_buffer must be of the same type')

    if not (input_buffer.shape == output_buffer.shape):
        raise ValueError('input buffer and output_buffer must be of the same dimension and same dimension')

######### implementations of the include/median_filter.hpp function ############
@cython.cdivision(True)
@cython.boundscheck(False)
@cython.wraparound(False)
def _median_filter_float32(
      cnumpy.ndarray[cnumpy.float32_t, ndim=2, mode='c'] input_buffer not None, 
      cnumpy.ndarray[cnumpy.float32_t, ndim=2, mode='c'] output_buffer not None,
      cnumpy.ndarray[cnumpy.int32_t, ndim=1, mode='c'] kernel_size not None,
      cnumpy.ndarray[cnumpy.int32_t, ndim=1, mode='c'] ranges not None,
      cnumpy.ndarray[cnumpy.int32_t, ndim=1, mode='c'] image_dim not None,
      bool conditionnal):

    # init x range
    cdef int nthread = len(ranges) -1
    cdef int x = 0
    with nogil, parallel():
        # we are only dividing the image by column (only in x) in order to deal 
        # with n threads computation.
        for x in prange(nthread):
            median_filter.median_filter[float](<float*> input_buffer.data, 
                                               <float*> output_buffer.data, 
                                               <int*>kernel_size.data,
                                               <int*>image_dim.data,
                                               ranges[x],
                                               ranges[x+1]-1,
                                               0,
                                               image_dim[1]-1,
                                               conditionnal);

@cython.cdivision(True)
@cython.boundscheck(False)
@cython.wraparound(False)
def _median_filter_float64(
      cnumpy.ndarray[cnumpy.float64_t, ndim=2, mode='c'] input_buffer not None, 
      cnumpy.ndarray[cnumpy.float64_t, ndim=2, mode='c'] output_buffer not None,
      cnumpy.ndarray[cnumpy.int32_t, ndim=1, mode='c'] kernel_size not None,
      cnumpy.ndarray[cnumpy.int32_t, ndim=1, mode='c'] ranges not None,
      cnumpy.ndarray[cnumpy.int32_t, ndim=1, mode='c'] image_dim not None,
      bool conditionnal):

    # init x range
    cdef int nthread = len(ranges) -1
    cdef int x = 0
    with nogil, parallel():
        # we are only dividing the image by column (only in x) in order to deal 
        # with n threads computation.
        for x in prange(nthread):
            median_filter.median_filter[double](<double*> input_buffer.data, 
                                                <double*> output_buffer.data, 
                                                <int*>kernel_size.data,
                                                <int*>image_dim.data,
                                                ranges[x],
                                                ranges[x+1]-1,
                                                0,
                                                image_dim[1]-1,
                                                conditionnal);

@cython.cdivision(True)
@cython.boundscheck(False)
@cython.wraparound(False)
def _median_filter_int64(
      cnumpy.ndarray[cnumpy.int64_t, ndim=2, mode='c'] input_buffer not None, 
      cnumpy.ndarray[cnumpy.int64_t, ndim=2, mode='c'] output_buffer not None,
      cnumpy.ndarray[cnumpy.int32_t, ndim=1, mode='c'] kernel_size not None,
      cnumpy.ndarray[cnumpy.int32_t, ndim=1, mode='c'] ranges not None,
      cnumpy.ndarray[cnumpy.int32_t, ndim=1, mode='c'] image_dim not None,
      bool conditionnal):

    # init x range
    cdef int nthread = len(ranges) -1
    cdef int x = 0
    with nogil, parallel():
        # we are only dividing the image by column (only in x) in order to deal 
        # with n threads computation.
        for x in prange(nthread):
            median_filter.median_filter[long](<long*> input_buffer.data, 
                                                <long*> output_buffer.data, 
                                                <int*>kernel_size.data,
                                                <int*>image_dim.data,
                                                ranges[x],
                                                ranges[x+1]-1,
                                                0,
                                                image_dim[1]-1,
                                                conditionnal);
@cython.cdivision(True)
@cython.boundscheck(False)
@cython.wraparound(False)
def _median_filter_uint64(
      cnumpy.ndarray[cnumpy.uint64_t, ndim=2, mode='c'] input_buffer not None, 
      cnumpy.ndarray[cnumpy.uint64_t, ndim=2, mode='c'] output_buffer not None,
      cnumpy.ndarray[cnumpy.int32_t, ndim=1, mode='c'] kernel_size not None,
      cnumpy.ndarray[cnumpy.int32_t, ndim=1, mode='c'] ranges not None,
      cnumpy.ndarray[cnumpy.int32_t, ndim=1, mode='c'] image_dim not None,
      bool conditionnal):

    # init x range
    cdef int nthread = len(ranges) -1
    cdef int x = 0
    with nogil, parallel():
        # we are only dividing the image by column (only in x) in order to deal 
        # with n threads computation.
        for x in prange(nthread):
            median_filter.median_filter[uint64](<uint64*> input_buffer.data, 
                                                <uint64*> output_buffer.data, 
                                                <int*>kernel_size.data,
                                                <int*>image_dim.data,
                                                ranges[x],
                                                ranges[x+1]-1,
                                                0,
                                                image_dim[1]-1,
                                                conditionnal);

@cython.cdivision(True)
@cython.boundscheck(False)
@cython.wraparound(False)
def _median_filter_int32(
      cnumpy.ndarray[cnumpy.int32_t, ndim=2, mode='c'] input_buffer not None, 
      cnumpy.ndarray[cnumpy.int32_t, ndim=2, mode='c'] output_buffer not None,
      cnumpy.ndarray[cnumpy.int32_t, ndim=1, mode='c'] kernel_size not None,
      cnumpy.ndarray[cnumpy.int32_t, ndim=1, mode='c'] ranges not None,
      cnumpy.ndarray[cnumpy.int32_t, ndim=1, mode='c'] image_dim not None,
      bool conditionnal):

    # init x range
    cdef int nthread = len(ranges) -1
    cdef int x = 0
    with nogil, parallel():
        # we are only dividing the image by column (only in x) in order to deal 
        # with n threads computation.
        for x in prange(nthread):
            median_filter.median_filter[int](<int*> input_buffer.data, 
                                             <int*> output_buffer.data, 
                                             <int*>kernel_size.data,
                                             <int*>image_dim.data,
                                             ranges[x],
                                             ranges[x+1]-1,
                                             0,
                                             image_dim[1]-1,
                                             conditionnal);

@cython.cdivision(True)
@cython.boundscheck(False)
@cython.wraparound(False)
def _median_filter_uint32(
      cnumpy.ndarray[cnumpy.uint32_t, ndim=2, mode='c'] input_buffer not None, 
      cnumpy.ndarray[cnumpy.uint32_t, ndim=2, mode='c'] output_buffer not None,
      cnumpy.ndarray[cnumpy.int32_t, ndim=1, mode='c'] kernel_size not None,
      cnumpy.ndarray[cnumpy.int32_t, ndim=1, mode='c'] ranges not None,
      cnumpy.ndarray[cnumpy.int32_t, ndim=1, mode='c'] image_dim not None,
      bool conditionnal):

    # init x range
    cdef int nthread = len(ranges) -1
    cdef int x = 0
    with nogil, parallel():
        # we are only dividing the image by column (only in x) in order to deal 
        # with n threads computation.
        for x in prange(nthread):
            median_filter.median_filter[uint32](<uint32*> input_buffer.data, 
                                                <uint32*> output_buffer.data, 
                                                <int*>kernel_size.data,
                                                <int*>image_dim.data,
                                                ranges[x],
                                                ranges[x+1]-1,
                                                0,
                                                image_dim[1]-1,
                                                conditionnal);

@cython.cdivision(True)
@cython.boundscheck(False)
@cython.wraparound(False)
def _median_filter_int16(
      cnumpy.ndarray[cnumpy.int16_t, ndim=2, mode='c'] input_buffer not None, 
      cnumpy.ndarray[cnumpy.int16_t, ndim=2, mode='c'] output_buffer not None,
      cnumpy.ndarray[cnumpy.int32_t, ndim=1, mode='c'] kernel_size not None,
      cnumpy.ndarray[cnumpy.int32_t, ndim=1, mode='c'] ranges not None,
      cnumpy.ndarray[cnumpy.int32_t, ndim=1, mode='c'] image_dim not None,
      bool conditionnal):

    # init x range
    cdef int nthread = len(ranges) -1
    cdef int x = 0
    with nogil, parallel():
        # we are only dividing the image by column (only in x) in order to deal 
        # with n threads computation.
        for x in prange(nthread):
            median_filter.median_filter[short](<short*> input_buffer.data, 
                                               <short*> output_buffer.data, 
                                               <int*>kernel_size.data,
                                               <int*>image_dim.data,
                                               ranges[x],
                                               ranges[x+1]-1,
                                               0,
                                               image_dim[1]-1,
                                               conditionnal);

@cython.cdivision(True)
@cython.boundscheck(False)
@cython.wraparound(False)
def _median_filter_uint16(
      cnumpy.ndarray[cnumpy.uint16_t, ndim=2, mode='c'] input_buffer not None, 
      cnumpy.ndarray[cnumpy.uint16_t, ndim=2, mode='c'] output_buffer not None,
      cnumpy.ndarray[cnumpy.int32_t, ndim=1, mode='c'] kernel_size not None,
      cnumpy.ndarray[cnumpy.int32_t, ndim=1, mode='c'] ranges not None,
      cnumpy.ndarray[cnumpy.int32_t, ndim=1, mode='c'] image_dim not None,
      bool conditionnal):

    # init x range
    cdef int nthread = len(ranges) -1
    cdef int x = 0
    with nogil, parallel():
        # we are only dividing the image by column (only in x) in order to deal 
        # with n threads computation.
        for x in prange(nthread):
            median_filter.median_filter[uint16](<uint16*> input_buffer.data, 
                                                <uint16*> output_buffer.data, 
                                                <int*>kernel_size.data,
                                                <int*>image_dim.data,
                                                ranges[x],
                                                ranges[x+1]-1,
                                                0,
                                                image_dim[1]-1,
                                                conditionnal);                                                          <|MERGE_RESOLUTION|>--- conflicted
+++ resolved
@@ -79,13 +79,9 @@
       ker_dim = numpy.array([kernel_size, kernel_size], dtype=numpy.int32)
 
     # limit the number of threads according to the input data
-    maxThread = min(nthread, input_buffer.shape[0])
+    maxThread = min(nthread, input.shape[0])
     ranges = numpy.array(
-<<<<<<< HEAD
-        [ int(input.shape[0] * x / nthread) for x in range(nthread+1) ],
-=======
-        [ int(input_buffer.shape[0] * x / maxThread) for x in range(maxThread+1) ],
->>>>>>> f41dc905
+        [ int(input.shape[0] * x / maxThread) for x in range(maxThread+1) ],
         dtype=numpy.int32)
 
     if input.dtype == numpy.float64:
