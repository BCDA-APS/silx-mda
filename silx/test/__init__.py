--- conflicted
+++ resolved
@@ -1,13 +1,3 @@
-<<<<<<< HEAD
-"""silx test suite.
-
-silx.gui tests depends on Qt.
-To disable them, set WITH_QT_TEST environement variable to 'False'.
-"""
-
-import logging
-import os
-=======
 # coding: utf-8
 # /*##########################################################################
 #
@@ -32,13 +22,19 @@
 # THE SOFTWARE.
 #
 # ###########################################################################*/
-"""Full silx test suite."""
+"""Full silx test suite.
+
+silx.gui tests depends on Qt.
+To disable them, set WITH_QT_TEST environement variable to 'False'.
+"""
 
 __authors__ = ["T. Vincent"]
 __license__ = "MIT"
 __date__ = "26/02/2016"
 
->>>>>>> 009bb5a7
+
+import logging
+import os
 import unittest
 
 
